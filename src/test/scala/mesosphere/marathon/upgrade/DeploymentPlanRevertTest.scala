package mesosphere.marathon.upgrade

import mesosphere.marathon.MarathonSpec
import mesosphere.marathon.state.PathId._
import mesosphere.marathon.state._
import org.scalatest.{ GivenWhenThen, Matchers }

class DeploymentPlanRevertTest extends MarathonSpec with Matchers with GivenWhenThen {
  private def normalizeVersions(group: Group): Group = {
    group.withNormalizedVersion.copy(
<<<<<<< HEAD
      apps = group.apps.mapValues(((_.copy(versionInfo = VersionInfo.NoVersion)))),
      groups = group.groups.map(normalizeVersions)
=======
      apps = group.apps.mapValues(((_.copy(versionInfo = AppDefinition.VersionInfo.NoVersion)))),
      groupsById = group.groupsById.mapValues(normalizeVersions)
>>>>>>> 0b581603
    )
  }

  /**
    * An assert equals which provides better feedback about what's different for groups.
    */
  private def assertEqualsExceptVersion(expectedOrig: Group, actualOrig: Group): Unit = {
    val expected: Group = normalizeVersions(expectedOrig)
    val actual: Group = normalizeVersions(actualOrig)

    if (expected != actual) {
      val actualGroupIds = actual.transitiveGroups.map(_.id)
      val expectedGroupIds = expected.transitiveGroups.map(_.id)

      val unexpectedGroupIds = actualGroupIds -- expectedGroupIds
      val missingGroupIds = expectedGroupIds -- actualGroupIds

      withClue(s"unexpected groups $unexpectedGroupIds, missing groups $missingGroupIds: ") {
        actualGroupIds should equal(expectedGroupIds)
      }

      for (groupId <- expectedGroupIds) {
        withClue(s"for group id $groupId") {
          actual.group(groupId).map(_.withoutChildren) should equal(expected.group(groupId).map(_.withoutChildren))
        }
      }

      val actualAppIds = actual.transitiveAppIds
      val expectedAppIds = expected.transitiveAppIds

      val unexpectedAppIds = actualAppIds -- expectedAppIds
      val missingAppIds = expectedAppIds -- actualAppIds

      withClue(s"unexpected apps $unexpectedAppIds, missing apps $missingAppIds: ") {
        actualAppIds should equal(expectedAppIds)
      }

      for (appId <- expectedAppIds) {
        withClue(s"for app id $appId") {
          actual.app(appId) should equal(expected.app(appId))
        }
      }

      // just in case we missed differences
      actual should equal(expected)
    }
  }

  test("Revert app addition") {
    Given("an unrelated group")
    val unrelatedGroup = {
      val id = "unrelated".toRootPath
      val app1 = AppDefinition(id / "app1")
      val app2 = AppDefinition(id / "app2")
      Group(
        id,
        apps = Map(
          app1.id -> app1,
          app2.id -> app2
        )
      )
    }

    val original = Group(
      PathId.empty,
      groups = Set(unrelatedGroup)
    )

    When("we add an unrelated app and try to revert that without concurrent changes")
    val target = original.updateApp("test".toPath, _ => AppDefinition("test".toPath), Timestamp.now())
    val plan = DeploymentPlan(original, target)
    val revertToOriginal = plan.revert(target)

    Then("we get back the original definitions")
    assertEqualsExceptVersion(original, actualOrig = revertToOriginal)
  }

  test("Revert app removal") {
    Given("an existing group with apps")
    val changeme = {
      val id = "changeme".toRootPath
      val app1 = AppDefinition(id / "app1")
      val app2 = AppDefinition(id / "app2")
      Group(
        id,
        apps = Map(
          app1.id -> app1,
          app2.id -> app2
        )
      )
    }

    val original = Group(
      PathId.empty,
      groups = Set(changeme)
    )

    When("we remove an app and try to revert that without concurrent changes")
    val appId = "/changeme/app1".toRootPath
    val target = original.update(appId.parent, _.removeApplication(appId), Timestamp.now())
    target.app(appId) should be('empty)
    val plan = DeploymentPlan(original, target)
    val revertToOriginal = plan.revert(target)

    Then("we get back the original definitions")
    assertEqualsExceptVersion(original, actualOrig = revertToOriginal)
  }

  test("Revert group addition") {
    Given("an unrelated group")
    val unrelatedGroup = {
      val id = "unrelated".toRootPath
      val app1 = AppDefinition(id / "app1")
      val app2 = AppDefinition(id / "app2")
      Group(
        id,
        apps = Map(
          app1.id -> app1,
          app2.id -> app2
        )
      )
    }

    val original = Group(
      PathId.empty,
      groups = Set(unrelatedGroup)
    )

    When("we add a group and try to revert that without concurrent changes")
    val target = original.update("test".toPath, _ => Group("supergroup".toRootPath), Timestamp.now())
    val plan = DeploymentPlan(original, target)
    val revertToOriginal = plan.revert(target)

    Then("we get back the original definitions")
    assertEqualsExceptVersion(original, actualOrig = revertToOriginal)
  }

  test("Revert removing a group without apps") {
    Given("a group")
    val changeme = {
      val id = "changeme".toRootPath
      Group(
        id,
        apps = Map()
      )
    }

    val original = Group(
      PathId.empty,
      groups = Set(changeme)
    )

    When("we remove the group and try to revert that without concurrent changes")
    val target = original.remove("changeme".toRootPath)
    val plan = DeploymentPlan(original, target)
    val revertToOriginal = plan.revert(target)

    Then("we get back the original definitions")
    assertEqualsExceptVersion(original, actualOrig = revertToOriginal)
  }

  test("Revert removing a group with apps") {
    Given("a group")
    val changeme = {
      val id = "changeme".toRootPath
      val app1 = AppDefinition(id / "app1")
      val app2 = AppDefinition(id / "app2")
      Group(
        id,
        apps = Map(
          app1.id -> app1,
          app2.id -> app2
        )
      )
    }

    val original = Group(
      PathId.empty,
      groups = Set(changeme)
    )

    When("we remove the group and try to revert that without concurrent changes")
    val target = original.remove("changeme".toRootPath)
    val plan = DeploymentPlan(original, target)
    val revertToOriginal = plan.revert(target)

    Then("we get back the original definitions")
    assertEqualsExceptVersion(original, actualOrig = revertToOriginal)
  }

  test("Revert group dependency changes") {
    Given("an existing group with apps")
    val existingGroup = {
      val id = "changeme".toRootPath
      val app1 = AppDefinition(id / "app1")
      val app2 = AppDefinition(id / "app2")
      Group(
        id,
        dependencies = Set(
          "othergroup1".toRootPath,
          "othergroup2".toRootPath
        ),
        apps = Map(
          app1.id -> app1,
          app2.id -> app2
        )
      )
    }

    val original = Group(
      PathId.empty,
      groups = Set(
        Group("othergroup1".toRootPath),
        Group("othergroup2".toRootPath),
        Group("othergroup3".toRootPath),
        existingGroup
      )
    )

    When("we change the dependencies to the existing group")
    val target = original.update(
      existingGroup.id,
      _.copy(dependencies = Set(
        "othergroup2".toRootPath,
        "othergroup3".toRootPath
      )),
      Timestamp.now())
    val plan = DeploymentPlan(original, target)
    val revertToOriginal = plan.revert(target)

    Then("we get back the original definitions")
    assertEqualsExceptVersion(original, actualOrig = revertToOriginal)
  }

  val existingGroup = {
    val id = "changeme".toRootPath
    val app1 = AppDefinition(id / "app1")
    val app2 = AppDefinition(id / "app2")
    Group(
      id,
      dependencies = Set(
        "othergroup1".toRootPath,
        "othergroup2".toRootPath
      ),
      apps = Map(
        app1.id -> app1,
        app2.id -> app2
      )
    )
  }

  val original = Group(
    PathId.empty,
    groups = Set(
      Group("othergroup1".toRootPath),
      Group("othergroup2".toRootPath),
      Group("othergroup3".toRootPath),
      existingGroup
    )
  )

  testWithConcurrentChange(original)(
    removeApp("/changeme/app1"),
    // unrelated app changes
    addApp("/changeme/app3"),
    addApp("/other/app4"),
    removeApp("/changeme/app2")
  ) {
      Group(
        PathId.empty,
        groups = Set(
          Group("othergroup1".toRootPath),
          Group("othergroup2".toRootPath),
          Group("othergroup3".toRootPath),
          {
            val id = "other".toRootPath
            val app4 = AppDefinition(id / "app4")
            Group(
              id,
              apps = Map(app4.id -> app4) // app4 was added
            )
          },
          {
            val id = "changeme".toRootPath
            val app1 = AppDefinition(id / "app1")
            val app3 = AppDefinition(id / "app3")
            Group(
              id,
              dependencies = Set(
                "othergroup1".toRootPath,
                "othergroup2".toRootPath
              ),
              apps = Map(
                app1.id -> app1, // app1 was kept
                // app2 was removed
                app3.id -> app3 // app3 was added
              )
            )
          }
        )
      )
    }

  testWithConcurrentChange(original)(
    changeGroupDependencies("/withdeps", add = Seq("/a", "/b", "/c")),
    // cannot delete /withdeps in revert
    addGroup("/withdeps/some")
  ) {
      // expected outcome after revert of first deployment
      Group(
        PathId.empty,
        groups = Set(
          Group("othergroup1".toRootPath),
          Group("othergroup2".toRootPath),
          Group("othergroup3".toRootPath),
          {
            val id = "withdeps".toRootPath // withdeps still exists because of the subgroup
            Group(
              id,
              apps = Group.defaultApps,
              groups = Set(Group(id / "some")),
              dependencies = Set() // dependencies were introduce with first deployment, should be gone now
            )
          },
          {
            val id = "changeme".toRootPath
            val app1 = AppDefinition(id / "app1")
            val app2 = AppDefinition(id / "app2")
            Group(
              id,
              dependencies = Set(
                "othergroup1".toRootPath,
                "othergroup2".toRootPath
              ),
              apps = Map(
                app1.id -> app1,
                app2.id -> app2
              )
            )
          }
        )
      )
    }

  testWithConcurrentChange(original)(
    changeGroupDependencies("/changeme", remove = Seq("/othergroup1"), add = Seq("/othergroup3")),
    // "conflicting" dependency changes
    changeGroupDependencies("/changeme", remove = Seq("/othergroup2"), add = Seq("/othergroup4"))
  ) {
      // expected outcome after revert of first deployment
      Group(
        PathId.empty,
        groups = Set(
          Group("othergroup1".toRootPath),
          Group("othergroup2".toRootPath),
          Group("othergroup3".toRootPath),
          {
            val id = "changeme".toRootPath
            val app1 = AppDefinition(id / "app1")
            val app2 = AppDefinition(id / "app2")
            Group(
              id,
              dependencies = Set(
                // othergroup2 was removed and othergroup4 added
                "othergroup1".toRootPath,
                "othergroup4".toRootPath
              ),
              apps = Map(
                app1.id -> app1,
                app2.id -> app2
              )
            )
          }
        )
      )
    }

  testWithConcurrentChange(original)(
    removeGroup("/othergroup3"),
    // unrelated dependency changes
    changeGroupDependencies("/changeme", remove = Seq("/othergroup2"), add = Seq("/othergroup4"))
  ) {
      // expected outcome after revert of first deployment
      Group(
        PathId.empty,
        groups = Set(
          Group("othergroup1".toRootPath),
          Group("othergroup2".toRootPath),
          Group("othergroup3".toRootPath),
          {
            val id = "changeme".toRootPath
            val app1 = AppDefinition(id / "app1")
            val app2 = AppDefinition(id / "app2")
            Group(
              id,
              dependencies = Set(
                // othergroup2 was removed and othergroup4 added
                "othergroup1".toRootPath,
                "othergroup4".toRootPath
              ),
              apps = Map(
                app1.id -> app1,
                app2.id -> app2
              )
            )
          }
        )
      )
    }

  testWithConcurrentChange(
    original,
    addGroup("/changeme/some")
  )(
      // revert first
      addGroup("/changeme/some/a"),
      // concurrent deployments
      addGroup("/changeme/some/b")
    ) {
        // expected outcome after revert
        Group(
          PathId.empty,
          groups = Set(
            Group("othergroup1".toRootPath),
            Group("othergroup2".toRootPath),
            Group("othergroup3".toRootPath),
            {
              val id = "changeme".toRootPath
              val app1 = AppDefinition(id / "app1")
              val app2 = AppDefinition(id / "app2")
              Group(
                id,
                dependencies = Set(
                  "othergroup1".toRootPath,
                  "othergroup2".toRootPath
                ),
                apps = Map(
                  app1.id -> app1,
                  app2.id -> app2
                ),
                groups = Set(
                  Group(
                    id / "some",
                    groups = Set(
                      Group(id / "some" / "b")
                    )
                  )
                )
              )
            }
          )
        )
      }

  testWithConcurrentChange(
    original
  )(
    // revert first
    addApp("/changeme/some/a"),
    // concurrent deployments
    addApp("/changeme/some/b/a"),
    addApp("/changeme/some/b/b"),
    addApp("/changeme/some/b/c")
  ) {
      // expected outcome after revert
      Group(
        PathId.empty,
        groups = Set(
          Group("othergroup1".toRootPath),
          Group("othergroup2".toRootPath),
          Group("othergroup3".toRootPath),
          {
            val id = "changeme".toRootPath
            val app1 = AppDefinition(id / "app1")
            val app2 = AppDefinition(id / "app2")
            val appBA = AppDefinition(id / "some" / "b" / "a")
            val appBB = AppDefinition(id / "some" / "b" / "b")
            val appBC = AppDefinition(id / "some" / "b" / "c")
            Group(
              id,
              dependencies = Set(
                "othergroup1".toRootPath,
                "othergroup2".toRootPath
              ),
              apps = Map(
                app1.id -> app1,
                app2.id -> app2
              ),
              groups = Set(
                Group(
                  id / "some",
                  groups = Set(
                    Group(
                      id / "some" / "b",
                      apps = Map(
                        appBA.id -> appBA,
                        appBB.id -> appBB,
                        appBC.id -> appBC
                      )
                    )
                  )
                )
              )
            )
          }
        )
      )
    }

  case class Deployment(name: String, change: Group => Group)

  private[this] def testWithConcurrentChange(originalBeforeChanges: Group, changesBeforeTest: Deployment*)(deployments: Deployment*)(expectedReverted: Group): Unit = {
    val firstDeployment = deployments.head

    def performDeployments(orig: Group, deployments: Seq[Deployment]): Group = {
      deployments.foldLeft(orig) {
        case (last: Group, deployment: Deployment) =>
          deployment.change(last)
      }
    }

    test(s"Reverting ${firstDeployment.name} after deploying ${deployments.tail.map(_.name).mkString(", ")}") {
      Given("an existing group with apps")
      val original = performDeployments(originalBeforeChanges, changesBeforeTest)

      When(s"performing a series of deployments (${deployments.map(_.name).mkString(", ")})")

      val targetWithAllDeployments = performDeployments(original, deployments)

      When("reverting the first one while we reset the versions before that")
      val newVersion = Timestamp(1)
      val deploymentReverterForFirst = DeploymentPlanReverter.revert(
        normalizeVersions(original),
        normalizeVersions(firstDeployment.change(original)),
        newVersion)
      val reverted = deploymentReverterForFirst(normalizeVersions(targetWithAllDeployments))

      Then("The result should only contain items with the prior or the new version")
      for (app <- reverted.transitiveApps) {
        withClue(s"version for app ${app.id} ") {
          app.version.toDateTime.getMillis should be <= (1L)
        }
      }

      for (group <- reverted.transitiveGroups) {
        withClue(s"version for group ${group.id} ") {
          group.version.toDateTime.getMillis should be <= (1L)
        }
      }

      Then("the result should be the same as if we had only applied all the other deployments")
      val targetWithoutFirstDeployment = performDeployments(original, deployments.tail)
      withClue("while comparing reverted with targetWithoutFirstDeployment: ") {
        assertEqualsExceptVersion(targetWithoutFirstDeployment, reverted)
      }

      Then("we should have the expected groups and apps")
      withClue("while comparing reverted with expected: ") {
        assertEqualsExceptVersion(expectedReverted, reverted)
      }
    }
  }

  private[this] def removeApp(appIdString: String) = {
    val appId = appIdString.toRootPath
    val parent = appId.parent
    Deployment(s"remove app '$appId'", _.update(parent, _.removeApplication(appId), Timestamp.now()))
  }
  private[this] def addApp(appId: String) = Deployment(s"add app '$appId'", _.updateApp(appId.toRootPath, _ => AppDefinition(appId.toRootPath), Timestamp.now()))
  private[this] def addGroup(groupId: String) = Deployment(s"add group '$groupId'", _.makeGroup(groupId.toRootPath))
  private[this] def removeGroup(groupId: String) = Deployment(s"remove group '$groupId'", _.remove(groupId.toRootPath))

  private[this] def changeGroupDependencies(groupId: String, add: Seq[String] = Seq.empty, remove: Seq[String] = Seq.empty) = {
    val addedIds = add.map(_.toRootPath)
    val removedIds = remove.map(_.toRootPath)

    def setDependencies(group: Group): Group = group.copy(dependencies = group.dependencies ++ addedIds -- removedIds)

    val name = if (removedIds.isEmpty)
      s"group '$groupId' add deps {${addedIds.mkString(", ")}}"
    else if (addedIds.isEmpty)
      s"group '$groupId' remove deps {${removedIds.mkString(", ")}}"
    else
      s"group '$groupId' change deps -{${removedIds.mkString(", ")}} +{${addedIds.mkString(", ")}}"

    Deployment(
      name,
      _.update(groupId.toRootPath, setDependencies, Timestamp.now()))
  }
}<|MERGE_RESOLUTION|>--- conflicted
+++ resolved
@@ -8,13 +8,8 @@
 class DeploymentPlanRevertTest extends MarathonSpec with Matchers with GivenWhenThen {
   private def normalizeVersions(group: Group): Group = {
     group.withNormalizedVersion.copy(
-<<<<<<< HEAD
       apps = group.apps.mapValues(((_.copy(versionInfo = VersionInfo.NoVersion)))),
-      groups = group.groups.map(normalizeVersions)
-=======
-      apps = group.apps.mapValues(((_.copy(versionInfo = AppDefinition.VersionInfo.NoVersion)))),
       groupsById = group.groupsById.mapValues(normalizeVersions)
->>>>>>> 0b581603
     )
   }
 
