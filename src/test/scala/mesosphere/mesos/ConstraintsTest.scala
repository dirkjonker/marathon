--- conflicted
+++ resolved
@@ -37,15 +37,9 @@
 
   test("Select only tasks to kill for an unbalanced distribution") {
     Given("app with hostname group_by and 30 tasks uneven distributed on 2 hosts")
-<<<<<<< HEAD
     val app = AppDefinition(id = PathId("/test"), constraints = Set(makeConstraint("hostname", Operator.GROUP_BY, "")))
     val tasks = 0.to(19).map(num => makeTaskWithHost(app.id, "1")) ++
       20.to(29).map(num => makeTaskWithHost(app.id, "2"))
-=======
-    val app = AppDefinition(constraints = Set(makeConstraint("hostname", Operator.GROUP_BY, "")))
-    val tasks = 0.to(19).map(num => makeTaskWithHost(s"$num", "srv1")) ++
-      20.to(29).map(num => makeTaskWithHost(s"$num", "srv2"))
->>>>>>> 473b0d41
 
     When("10 tasks should be selected to kill")
     val result = Constraints.selectInstancesToKill(app, tasks, 10)
@@ -98,11 +92,7 @@
     val task3_host3 = makeTaskWithHost(appId, "host3")
     val attributes: Set[Attribute] = Set()
 
-<<<<<<< HEAD
-    val firstTask = Seq()
-=======
-    val firstTask = Set.empty[Task]
->>>>>>> 473b0d41
+    val firstTask = Seq.empty[Placed]
 
     val hostnameUnique = makeConstraint("hostname", Operator.UNIQUE, "")
 
@@ -150,15 +140,9 @@
     val task2_rack1 = makeSampleTaskWithTextAttrs(appId, Map("rackid" -> "rack-1"))
     val task3_rack2 = makeSampleTaskWithTextAttrs(appId, Map("rackid" -> "rack-2"))
 
-<<<<<<< HEAD
     val freshRack = instancesFor(Seq())
     val sameRack = instancesFor(Seq(task1_rack1, task2_rack1))
     val uniqueRack = instancesFor(Seq(task1_rack1, task3_rack2))
-=======
-    val freshRack = Set.empty[Task]
-    val sameRack = Set(task1_rack1, task2_rack1)
-    val uniqueRack = Set(task1_rack1, task3_rack2)
->>>>>>> 473b0d41
 
     val clusterByRackId = makeConstraint("rackid", Constraint.Operator.CLUSTER, "")
     val uniqueRackId = makeConstraint("rackid", Constraint.Operator.UNIQUE, "")
